--- conflicted
+++ resolved
@@ -133,10 +133,6 @@
           recursiveExpand.expand(Browser.trees.graphite, parts);
 
         }
-<<<<<<< HEAD
-      }
-</script>
-=======
 
       } // init
 
@@ -144,6 +140,5 @@
 
   </head>
   <body onload="init();">
->>>>>>> 38734f85
   </body>
 </html>