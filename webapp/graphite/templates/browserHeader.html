--- conflicted
+++ resolved
@@ -1,8 +1,4 @@
-<<<<<<< HEAD
-{% load staticfiles %}
-=======
-<!DOCTYPE HTML PUBLIC "-//W3C//DTD HTML 4.01 Transitional//EN" "http://www.w3.org/TR/html4/loose.dtd">
->>>>>>> 834020d1
+{% load staticfiles %}<!DOCTYPE HTML PUBLIC "-//W3C//DTD HTML 4.01 Transitional//EN" "http://www.w3.org/TR/html4/loose.dtd">
 <!-- Copyright 2008 Orbitz WorldWide
 
 Licensed under the Apache License, Version 2.0 (the "License");
@@ -23,21 +19,12 @@
     <style>
       body {
         background-color: #000;
-<<<<<<< HEAD
-        background: url('{% static "img/carbon-fiber.png" %}');
+        background: #000 url('{% static "img/carbon-fiber.png" %}');
         background: url('{% static "img/carbon-fiber.png" %}'), -webkit-linear-gradient(top, #000 55%, #333);
         background: url('{% static "img/carbon-fiber.png" %}'),    -moz-linear-gradient(top, #000, #000);
         background: url('{% static "img/carbon-fiber.png" %}'),     -ms-linear-gradient(top, #000 55%, #333);
         background: url('{% static "img/carbon-fiber.png" %}'),      -o-linear-gradient(top, #000 55%, #333);
         background: url('{% static "img/carbon-fiber.png" %}'),         linear-gradient(top, #000 55%, #333);
-=======
-        background: #000 url('/content/img/carbon-fiber.png');
-        background: url('/content/img/carbon-fiber.png'), -webkit-linear-gradient(top, #000 55%, #333);
-        background: url('/content/img/carbon-fiber.png'),    -moz-linear-gradient(top, #000, #000);
-        background: url('/content/img/carbon-fiber.png'),     -ms-linear-gradient(top, #000 55%, #333);
-        background: url('/content/img/carbon-fiber.png'),      -o-linear-gradient(top, #000 55%, #333);
-        background: url('/content/img/carbon-fiber.png'),         linear-gradient(top, #000 55%, #333);
->>>>>>> 834020d1
       }
       div.header {
         margin-top: 13px;
