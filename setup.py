#!/usr/bin/env python

import os
from glob import glob

if os.environ.get('USE_SETUPTOOLS'):
  from setuptools import setup
  setup_kwargs = dict(zip_safe=0)

else:
  from distutils.core import setup
  setup_kwargs = dict()


storage_dirs = []

for subdir in ('whisper', 'ceres', 'rrd', 'log', 'log/webapp'):
  storage_dirs.append( ('storage/%s' % subdir, []) )

webapp_content = {}

for root, dirs, files in os.walk('webapp/content'):
  for filename in files:
    filepath = os.path.join(root, filename)

    if root not in webapp_content:
      webapp_content[root] = []

    webapp_content[root].append(filepath)


conf_files = [ ('conf', glob('conf/*.example')) ]
examples = [ ('examples', glob('examples/example-*')) ]

setup(
  name='graphite-web',
<<<<<<< HEAD
  version='0.9.10_pre5',
=======
  version='0.10.0',
>>>>>>> d63e3fd8
  url='https://launchpad.net/graphite',
  author='Chris Davis',
  author_email='chrismd@gmail.com',
  license='Apache Software License 2.0',
  description='Enterprise scalable realtime graphing',
  package_dir={'' : 'webapp'},
  packages=[
    'graphite',
    'graphite.account',
    'graphite.browser',
    'graphite.cli',
    'graphite.composer',
    'graphite.render',
    'graphite.whitelist',
    'graphite.metrics',
    'graphite.dashboard',
    'graphite.graphlot',
    'graphite.events',
    'graphite.version',
    'graphite.thirdparty',
    'graphite.thirdparty.pytz',
  ],
  package_data={'graphite' :
    ['templates/*', 'local_settings.py.example']},
  scripts=glob('bin/*'),
  data_files=webapp_content.items() + storage_dirs + conf_files + examples,
  **setup_kwargs
)<|MERGE_RESOLUTION|>--- conflicted
+++ resolved
@@ -34,11 +34,7 @@
 
 setup(
   name='graphite-web',
-<<<<<<< HEAD
-  version='0.9.10_pre5',
-=======
-  version='0.10.0',
->>>>>>> d63e3fd8
+  version='0.10.0-alpha',
   url='https://launchpad.net/graphite',
   author='Chris Davis',
   author_email='chrismd@gmail.com',
